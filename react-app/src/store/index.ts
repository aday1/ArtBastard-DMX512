import { create } from 'zustand'
import { devtools } from 'zustand/middleware'
import axios from 'axios'
import { Socket } from 'socket.io-client'

export interface MidiMapping {
  channel: number
  note?: number
  controller?: number
}

export interface Fixture {
  id: string
  name: string
  startAddress: number
  channels: { name: string; type: string }[]
  // Flagging system for organizing fixtures
  flags?: FixtureFlag[]
  isFlagged?: boolean
}

export interface FixtureFlag {
  id: string
  name: string
  color: string
  priority?: number // Higher numbers = higher priority
  category?: string // Optional grouping
}

export interface Group {
  id: string;
  name: string;
  fixtureIndices: number[];
  // New fields for enhanced functionality
  lastStates: number[]; // Last known DMX values for each fixture in the group
  position?: { x: number; y: number }; // Position on 2D canvas
  isMuted: boolean;
  isSolo: boolean;
  masterValue: number; // Current master value (0-255)
  midiMapping?: MidiMapping;
  oscAddress?: string;
  ignoreSceneChanges?: boolean; // Whether this group ignores scene changes
  ignoreMasterFader?: boolean;
  panOffset?: number;
  tiltOffset?: number;
  zoomValue?: number;
}

export interface Scene {
  name: string
  channelValues: number[]
  oscAddress: string
  midiMapping?: MidiMapping
}

export interface ArtNetConfig {
  ip: string
  subnet: number
  universe: number
  net: number
  port: number
  base_refresh_interval: number
}

export interface OscConfig {
  host: string
  port: number
}

export interface OscActivity {
  value: number // Float value 0.0 to 1.0
  timestamp: number // Timestamp of the last message
}

// Define OscMessage interface
export interface OscMessage {
  address: string;
  args: Array<{ type: string; value: any }>;

  // Optional: if source information is available
  source?: string; 
  // Optional: for ordering or display
  timestamp?: number; 
}

// Define PlacedFixture type for 2D canvas layout
export interface PlacedFixture {
  id: string; 
  fixtureId: string;
  fixtureStoreId: string; 
  name: string; 
  x: number;
  y: number;
  color: string;
  radius: number;
  startAddress: number; // DMX start address for this fixture
  controls?: PlacedControl[]; // Optional array for controls associated with this fixture
}

// Definition for PlacedControl on the 2D canvas, associated with a PlacedFixture
export interface PlacedControl {
  id: string;                     // Unique ID for this control instance
  channelNameInFixture: string; // Name of the channel within the fixture's definition (e.g., "Dimmer", "Pan")
  type: 'slider';                 // Initially, only sliders are supported
  label: string;                  // Display label for the control (e.g., could be same as channelNameInFixture or custom)
  xOffset: number;                // X position relative to the fixture icon's center
  yOffset: number;                // Y position relative to the fixture icon's center
  currentValue: number;           // Current value of this control (0-255), directly maps to DMX for now
}

// Define MasterSlider related types
export interface MasterSliderTarget {
  placedFixtureId: string;        // ID of the PlacedFixture instance on the canvas
  channelIndex: number;           // Index of the channel within that fixture's definition (0-based)
  channelNameInFixture: string;   // Name of the channel (e.g., "Dimmer", "Pan") for display and easier association
  minRange: number;               // Min value for the target channel (e.g., 0)
  maxRange: number;               // Max value for the target channel (e.g., 255)
}

export interface MasterSlider {
  id: string;
  name: string;
  value: number; // Current value (0-255, or 0-1, let's use 0-255 for consistency with DMX)
  targets: MasterSliderTarget[];
  position: { x: number; y: number }; // Position on the 2D canvas
  midiMapping?: MidiMapping; // Re-use existing MidiMapping type
}

// Notification type definition (used in State and actions)
export interface Notification {
  id: string;
  message: string;
  type: 'success' | 'error' | 'info' | 'warning';
  priority?: 'low' | 'normal' | 'high';
  persistent?: boolean;
  dismissible?: boolean;
  timestamp: number;
}

// Input type for addNotification action
export type AddNotificationInput = Omit<Notification, 'id' | 'timestamp'>;

// Type for batch DMX channel updates
export type DmxChannelBatchUpdate = Record<number, number>;

// Auto-Scene settings interface for localStorage persistence
interface AutoSceneSettings {
  autoSceneEnabled: boolean;
  autoSceneList: string[];
  autoSceneMode: 'forward' | 'ping-pong' | 'random';
  autoSceneBeatDivision: number;
  autoSceneManualBpm: number;
  autoSceneTapTempoBpm: number;
  autoSceneTempoSource: 'internal_clock' | 'manual_bpm' | 'tap_tempo';
}

// Helper functions for localStorage persistence
const AUTO_SCENE_STORAGE_KEY = 'artbastard-auto-scene-settings';

const saveAutoSceneSettings = (settings: AutoSceneSettings) => {
  try {
    localStorage.setItem(AUTO_SCENE_STORAGE_KEY, JSON.stringify(settings));
  } catch (error) {
    console.warn('Failed to save auto-scene settings to localStorage:', error);
  }
};

const loadAutoSceneSettings = (): Partial<AutoSceneSettings> => {
  try {
    const stored = localStorage.getItem(AUTO_SCENE_STORAGE_KEY);
    return stored ? JSON.parse(stored) : {};
  } catch (error) {
    console.warn('Failed to load auto-scene settings from localStorage:', error);
    return {};
  }
};

// Helper to save current auto-scene settings from store state
const saveCurrentAutoSceneSettings = (state: any) => {
  const settings: AutoSceneSettings = {
    autoSceneEnabled: state.autoSceneEnabled,
    autoSceneList: state.autoSceneList,
    autoSceneMode: state.autoSceneMode,
    autoSceneBeatDivision: state.autoSceneBeatDivision,
    autoSceneManualBpm: state.autoSceneManualBpm,
    autoSceneTapTempoBpm: state.autoSceneTapTempoBpm,
    autoSceneTempoSource: state.autoSceneTempoSource,
  };
  saveAutoSceneSettings(settings);
};

interface State {
  // DMX State
  dmxChannels: number[]
  oscAssignments: string[]
  channelNames: string[]
  selectedChannels: number[]
  
  // Navigation State
  navVisibility: {
    main: boolean
    midiOsc: boolean
    fixture: boolean
    scenes: boolean
    audio: boolean
    touchosc: boolean
    misc: boolean
  }

  // Debug State
  debugTools: {
    debugButton: boolean
    midiMonitor: boolean
    oscMonitor: boolean
  }

  // MIDI State
  midiInterfaces: string[]
  activeInterfaces: string[]
  midiMappings: Record<number, MidiMapping | undefined> 
  midiLearnTarget: 
    | { type: 'masterSlider'; id: string }
    | { type: 'dmxChannel'; channelIndex: number }
    | { type: 'placedControl'; fixtureId: string; controlId: string }
    | { type: 'group'; groupId: string }
    | null;
  midiLearnScene: string | null 
  midiMessages: any[]
  oscMessages: OscMessage[]; // Added for OSC Monitor

  // Debug State
  debugModules: {
    midi: boolean;
    osc: boolean;
    artnet: boolean;
    button: boolean;
  };

  // Fixtures and Groups
  fixtures: Fixture[]
  groups: Group[]
  
  // Scenes
  scenes: Scene[]
    // ArtNet
  artNetConfig: ArtNetConfig
  oscConfig: OscConfig
  artNetStatus: 'connected' | 'disconnected' | 'error' | 'timeout'
  // UI State
  theme: 'artsnob' | 'standard' | 'minimal';
  darkMode: boolean;
  // statusMessage: { text: string; type: 'success' | 'error' | 'info' | 'warning' } | null; // Deprecated
  notifications: Notification[]; // Use the new Notification interface
  oscActivity: Record<number, OscActivity> 
  exampleSliderValue: number;
  fixtureLayout: PlacedFixture[]; 
  placedFixtures: PlacedFixture[]; 
  masterSliders: MasterSlider[]; 
  canvasBackgroundImage: HTMLImageElement | null; 

  // Scene Transition State
  isTransitioning: boolean;
  transitionStartTime: number | null;
  transitionDuration: number; // in ms
  fromDmxValues: number[] | null;
  toDmxValues: number[] | null;
  currentTransitionFrame: number | null; // requestAnimationFrame ID
  
  // Socket state
  socket: Socket | null
  setSocket: (socket: Socket | null) => void

  // MIDI Clock Sync State
  availableMidiClockHosts: Array<{ id: string; name: string }>;
  selectedMidiClockHostId: string | null;
  midiClockBpm: number;
  midiClockIsPlaying: boolean;
  midiClockCurrentBeat: number;
  midiClockCurrentBar: number;
  // Auto-Scene Feature State
  autoSceneEnabled: boolean;
  autoSceneList: string[]; // Names of scenes selected for auto-sequencing
  autoSceneMode: 'forward' | 'ping-pong' | 'random';
  autoSceneCurrentIndex: number;
  autoScenePingPongDirection: 'forward' | 'backward';
  autoSceneBeatDivision: number; // e.g., 4 for every 4 beats (1 bar in 4/4)
  autoSceneManualBpm: number;
  autoSceneTapTempoBpm: number;
  autoSceneLastTapTime: number; // For tap tempo calculation
  autoSceneTapTimes: number[]; // Stores recent tap intervals
  autoSceneTempoSource: 'internal_clock' | 'manual_bpm' | 'tap_tempo';
  autoSceneIsFlashing: boolean; // Shared flashing state for downbeat border flash
  // Actions
  fetchInitialState: () => Promise<void>
  getDmxChannelValue: (channel: number) => number
  setDmxChannel: (channel: number, value: number) => void
  setMultipleDmxChannels: (updates: DmxChannelBatchUpdate) => void; // New action for batch updates
  setDmxChannelValue: (channel: number, value: number) => void
  setDmxChannelsForTransition: (values: number[]) => void; 
  setCurrentTransitionFrameId: (frameId: number | null) => void; 
  clearTransitionState: () => void; 
  setTransitionDuration: (duration: number) => void; 
  selectChannel: (channel: number) => void
  deselectChannel: (channel: number) => void
  toggleChannelSelection: (channel: number) => void
  selectAllChannels: () => void
  deselectAllChannels: () => void
  invertChannelSelection: () => void
  setOscAssignment: (channelIndex: number, address: string) => void
  reportOscActivity: (channelIndex: number, value: number) => void 
  addOscMessage: (message: OscMessage) => void; // Added for OSC Monitor
    // MIDI Actions
  startMidiLearn: (target: { type: 'masterSlider', id: string } | { type: 'dmxChannel', channelIndex: number } | { type: 'group', id: string }) => void;
  cancelMidiLearn: () => void
  addMidiMessage: (message: any) => void
  addMidiMapping: (dmxChannel: number, mapping: MidiMapping) => void 
  removeMidiMapping: (dmxChannel: number) => void
  clearAllMidiMappings: () => void
  
  // Scene Actions
  saveScene: (name: string, oscAddress: string) => void
  loadScene: (name: string) => void
  deleteScene: (name: string) => void
  updateScene: (originalName: string, updates: Partial<Scene>) => void; // New action for updating scenes
    // Config Actions
  updateArtNetConfig: (config: Partial<ArtNetConfig>) => void
  updateDebugModules: (debugSettings: {midi?: boolean; osc?: boolean; artnet?: boolean; button?: boolean}) => void
  testArtNetConnection: () => void  
  // UI Actions
  setTheme: (theme: 'artsnob' | 'standard' | 'minimal') => void;
  toggleDarkMode: () => void;
  // showStatusMessage: (text: string, type: 'success' | 'error' | 'info' | 'warning') => void; // Deprecated
  // clearStatusMessage: () => void; // Deprecated
  addNotification: (notification: AddNotificationInput) => void; // Use AddNotificationInput
  removeNotification: (id: string) => void;
  clearAllNotifications: () => void;
  setExampleSliderValue: (value: number) => void;
  setFixtureLayout: (layout: PlacedFixture[]) => void 
  setCanvasBackgroundImage: (image: HTMLImageElement | null) => void 
  addMasterSlider: (slider: MasterSlider) => void;
  updateMasterSliderValue: (sliderId: string, value: number) => void;
  updateMasterSlider: (sliderId: string, updatedSlider: Partial<MasterSlider>) => void; 
  removeMasterSlider: (sliderId: string) => void;
  setMasterSliders: (sliders: MasterSlider[]) => void;
  setSelectedMidiClockHostId: (hostId: string | null) => void; // Will be called by WS handler too
  setAvailableMidiClockHosts: (hosts: Array<{ id: string; name: string }>) => void; // Called by WS handler
  setMidiClockBpm: (bpm: number) => void; // Called by WS handler, and also repurposed for user requests
  setMidiClockIsPlaying: (isPlaying: boolean) => void; // Called by WS handler
  setMidiClockBeatBar: (beat: number, bar: number) => void; // Called by WS handler
  requestToggleMasterClockPlayPause: () => void; // Renamed action
  // Auto-Scene Actions
  setAutoSceneEnabled: (enabled: boolean) => void;
  setAutoSceneList: (sceneNames: string[]) => void;
  setAutoSceneMode: (mode: 'forward' | 'ping-pong' | 'random') => void;
  setAutoSceneBeatDivision: (division: number) => void;
  setAutoSceneTempoSource: (source: 'internal_clock' | 'manual_bpm' | 'tap_tempo') => void;
  setNextAutoSceneIndex: () => void; // Calculates and updates autoSceneCurrentIndex
  resetAutoSceneIndex: () => void;
  setManualBpm: (bpm: number) => void; // For auto-scene manual tempo
  recordTapTempo: () => void;         // For auto-scene tap tempo
  triggerAutoSceneFlash: () => void;  // Triggers the shared flashing state

  // Enhanced Group State
  updateGroup: (groupId: string, groupData: Partial<Group>) => void;  
  addGroupToCanvas: (group: Group, position: { x: number; y: number }) => void;
  updateGroupPosition: (groupId: string, position: { x: number; y: number }) => void;
  saveGroupLastStates: (groupId: string) => void; // Moved up
  setGroupMasterValue: (groupId: string, value: number) => void;
  setGroupMute: (groupId: string, isMuted: boolean) => void;
  setGroupSolo: (groupId: string, isSolo: boolean) => void;
<<<<<<< HEAD
    // Group MIDI actions
=======
  setGroupPanOffset: (groupId: string, panOffset: number) => void;
  setGroupTiltOffset: (groupId: string, tiltOffset: number) => void;
  setGroupZoomValue: (groupId: string, zoomValue: number) => void;
  
  // Group MIDI actions
>>>>>>> db366682
  startGroupMidiLearn: (groupId: string) => void;
  cancelGroupMidiLearn: () => void;
  setGroupMidiMapping: (groupId: string, mapping: MidiMapping | undefined) => void;
  handleMidiForGroups: (message: any) => void;

  // Fixture Flagging Actions
  addFixtureFlag: (fixtureId: string, flag: FixtureFlag) => void;
  removeFixtureFlag: (fixtureId: string, flagId: string) => void;
  toggleFixtureFlag: (fixtureId: string, flagId: string) => void;
  updateFixtureFlag: (fixtureId: string, flagId: string, updates: Partial<FixtureFlag>) => void;
  clearFixtureFlags: (fixtureId: string) => void;
  getFixturesByFlag: (flagId: string) => Fixture[];
  getFixturesByFlagCategory: (category: string) => Fixture[];
  createQuickFlag: (name: string, color: string, category?: string) => FixtureFlag;
  bulkAddFlag: (fixtureIds: string[], flag: FixtureFlag) => void;
  bulkRemoveFlag: (fixtureIds: string[], flagId: string) => void;
}

// Helper function to initialize darkMode from localStorage with fallback to true
const initializeDarkMode = (): boolean => {
  try {
    const stored = localStorage.getItem('darkMode');
    const darkMode = stored !== null ? stored === 'true' : true; // Default to true if not found
    
    // Apply theme immediately on initialization
    document.documentElement.setAttribute('data-theme', darkMode ? 'dark' : 'light');
    
    return darkMode;
  } catch (error) {
    console.warn('Failed to read darkMode from localStorage, using default (true):', error);
    document.documentElement.setAttribute('data-theme', 'dark');
    return true;
  }
};

export const useStore = create<State>()(
  devtools(
    (set, get) => ({
      // Initial state
      dmxChannels: new Array(512).fill(0),
      oscAssignments: new Array(512).fill('').map((_, i) => `/fixture/DMX${i + 1}`),
      channelNames: new Array(512).fill('').map((_, i) => `CH ${i + 1}`),
      selectedChannels: [],
      
      // Navigation State
      navVisibility: {
        main: true,
        midiOsc: true,
        fixture: true,
        scenes: true,
        audio: true,
        touchosc: true,
        misc: true
      },
      
      // Debug Tools
      debugTools: {
        debugButton: true,
        midiMonitor: true,
        oscMonitor: true
      },
      
      midiInterfaces: [],
      activeInterfaces: [],
      midiMappings: {},
      midiLearnTarget: null,
      midiLearnScene: null,
      midiMessages: [],
      oscMessages: [], // Initialized oscMessages

      fixtures: [],
      groups: [],
      
      scenes: [],
      
      artNetConfig: {
        ip: "192.168.1.199",
        subnet: 0,
        universe: 0,
        net: 0,
        port: 6454,
        base_refresh_interval: 1000
      },      
      artNetStatus: 'disconnected',
      theme: 'artsnob',
      darkMode: initializeDarkMode(),
      // statusMessage: null, // Deprecated
      notifications: [], 
      oscActivity: {},
      debugModules: {
        midi: false,
        osc: false,
        artnet: false,
        button: true
      },
      exampleSliderValue: 0,
      fixtureLayout: [], 
      placedFixtures: [], 
      masterSliders: [], 
      canvasBackgroundImage: null, 

      // Scene Transition State Init
      isTransitioning: false,
      transitionStartTime: null,
      transitionDuration: 1000, // Default 1 second
      fromDmxValues: null,
      toDmxValues: null,
      currentTransitionFrame: null,
        socket: null,
      setSocket: (socket) => set({ socket }),
      
      // MIDI Clock Sync State Init
      availableMidiClockHosts: [
        { id: 'internal', name: 'Internal Clock' },
        // Other hosts would be populated dynamically
      ],
      selectedMidiClockHostId: 'internal',
      midiClockBpm: 120.0,
      midiClockIsPlaying: false,
      midiClockCurrentBeat: 1,
      midiClockCurrentBar: 1,      // Auto-Scene Feature State Init - Load from localStorage if available
      ...((): any => {
        const savedSettings = loadAutoSceneSettings();
        return {
          autoSceneEnabled: savedSettings.autoSceneEnabled ?? false,
          autoSceneList: savedSettings.autoSceneList ?? [],
          autoSceneMode: savedSettings.autoSceneMode ?? 'forward',
          autoSceneCurrentIndex: -1, // Always start fresh, don't persist current index
          autoScenePingPongDirection: 'forward', // Always start fresh
          autoSceneBeatDivision: savedSettings.autoSceneBeatDivision ?? 4,
          autoSceneManualBpm: savedSettings.autoSceneManualBpm ?? 120,
          autoSceneTapTempoBpm: savedSettings.autoSceneTapTempoBpm ?? 120,
          autoSceneLastTapTime: 0, // Don't persist timing state
          autoSceneTapTimes: [], // Don't persist timing state
          autoSceneTempoSource: savedSettings.autoSceneTempoSource ?? 'tap_tempo',
          autoSceneIsFlashing: false, // Initial flashing state
        };
      })(),
      
      _recalculateDmxOutput: () => {
        const { dmxChannels, groups, fixtures, setMultipleDmxChannels } = get();
        const newDmxValuesArray = [...dmxChannels]; // Base DMX state for this calculation run
        const newDmxValuesBatch: DmxChannelBatchUpdate = {};

        const activeSoloGroups = groups.filter(g => g.isSolo);

        fixtures.forEach((fixture, fixtureIdx) => {
          const fixtureGroups = groups.filter(g => g.fixtureIndices.includes(fixtureIdx));

          let isFixtureSoloActive = true;
          if (activeSoloGroups.length > 0) {
            isFixtureSoloActive = fixtureGroups.some(fg => activeSoloGroups.some(asg => asg.id === fg.id));
          }

          fixture.channels.forEach((channel, channelIdx) => {
            const dmxAddress = fixture.startAddress + channelIdx - 1; // 0-indexed
            if (dmxAddress < 0 || dmxAddress >= 512) return;

            let baseValueForGroupEffects = newDmxValuesArray[dmxAddress];
            let currentChannelValue = baseValueForGroupEffects; // Initialize with base

            if (fixtureGroups.length > 0) {
              const firstGroup = fixtureGroups[0]; // Prioritize the first group for P/T/Z, Master, Mute logic

              // Determine base value for intensity effects if lastStates is available
              const channelTypeUpper = channel.type.toUpperCase();
              if (channelTypeUpper === 'DIMMER' || channelTypeUpper === 'INTENSITY') {
                if (firstGroup.masterValue > 0 && firstGroup.lastStates && firstGroup.lastStates.length === 512) {
                  baseValueForGroupEffects = firstGroup.lastStates[dmxAddress];
                }
                // If masterValue is 0, or lastStates isn't valid, baseValueForGroupEffects remains newDmxValuesArray[dmxAddress]
                // which will correctly become 0 if muted or master is 0.
                currentChannelValue = baseValueForGroupEffects; // Re-initialize for intensity channel based on lastStates logic
              }

              // Apply Group P/T/Z (operates on currentChannelValue, which is from newDmxValuesArray unless it's an intensity channel using lastStates)
              // For PAN/TILT/ZOOM, they typically operate on whatever the current DMX value is (e.g. from a scene or manual override).
              // If P/T/Z channels are also intensity, the baseValueForGroupEffects logic for intensity above would apply.
              // However, typically P/T/Z are separate or combined with intensity where master/mute applies to intensity part.
              // Let's assume P/T/Z apply to the initial `newDmxValuesArray[dmxAddress]` value.
              let ptzModifiedValue = newDmxValuesArray[dmxAddress]; // Use initial DMX for P/T/Z base

              if (firstGroup.panOffset !== undefined && channel.type.toUpperCase() === 'PAN') {
                ptzModifiedValue = Math.max(0, Math.min(255, ptzModifiedValue + firstGroup.panOffset));
              }
              if (firstGroup.tiltOffset !== undefined && channel.type.toUpperCase() === 'TILT') {
                ptzModifiedValue = Math.max(0, Math.min(255, ptzModifiedValue + firstGroup.tiltOffset));
              }
              if (firstGroup.zoomValue !== undefined && channel.type.toUpperCase() === 'ZOOM') {
                ptzModifiedValue = Math.max(0, Math.min(255, firstGroup.zoomValue)); // Zoom is absolute
              }

              // If the channel is NOT intensity/dimmer, P/T/Z applies directly.
              // If it IS intensity/dimmer, P/T/Z effect is on the non-intensity aspect (which we assume is separate here).
              // The `currentChannelValue` for intensity is based on `baseValueForGroupEffects`.
              // This logic assumes P/T/Z are not the *same* channels as master/mute sensitive intensity.
              // If they are (e.g. a moving head's dimmer channel), this logic needs refinement.
              // For now, if it's PAN/TILT/ZOOM, we take that value. If it's DIMMER/INTENSITY, we proceed with its own base.
              if (channelTypeUpper === 'PAN' || channelTypeUpper === 'TILT' || channelTypeUpper === 'ZOOM') {
                currentChannelValue = ptzModifiedValue;
              }


              // Apply Group Master/Mute for intensity/dimmer channels
              if (channelTypeUpper === 'DIMMER' || channelTypeUpper === 'INTENSITY') {
                if (firstGroup.isMuted) {
                  currentChannelValue = 0;
                } else {
                  // Master value scales the chosen base (either from lastStates or current DMX)
                  currentChannelValue = Math.round(baseValueForGroupEffects * (firstGroup.masterValue / 255));
                }
              }
            }

            // Apply Solo Logic for intensity/dimmer channels
            const channelTypeUpper = channel.type.toUpperCase(); // Re-check for safety, though already have it
            if (channelTypeUpper === 'DIMMER' || channelTypeUpper === 'INTENSITY') {
              if (!isFixtureSoloActive) {
                currentChannelValue = 0;
              }
            }

            const finalValue = Math.max(0, Math.min(255, Math.round(currentChannelValue)));
            if (newDmxValuesArray[dmxAddress] !== finalValue || !(dmxAddress in newDmxValuesBatch)) {
              // Update batch if value changed OR if it wasn't set by a prior fixture but needs to be included
              newDmxValuesBatch[dmxAddress] = finalValue;
            }
            // We don't write to newDmxValuesArray here because each fixture's calculation should start from the original dmxChannels snapshot
            // or its group's lastStates, not be influenced by other groups' calculations in the same pass, to avoid order dependency issues.
            // The batch update will apply all final values at the end.
          });
        });

        // Create a full batch if any calculation path could have missed setting a value
        // For safety, ensure all 512 channels are in the batch if any processing happened.
        // A more optimized way would be to only send changed values, but _recalculateDmxOutput implies a full refresh.
        // The current logic for newDmxValuesBatch only includes changed values.
        // Let's ensure that if we started with dmxChannels, and applied group logic, the result is what we send.
        // The `setMultipleDmxChannels` expects a DmxChannelBatchUpdate (Record<number, number>).
        // We need to convert the `newDmxValuesArray` (which has been implicitly modified if we were writing to it)
        // or build up the `newDmxValuesBatch` correctly.

        // Correct approach: newDmxValuesArray is the "scratchpad" that gets modified to final values.
        // Then compare newDmxValuesArray to original dmxChannels to build the minimal batch.
        const finalBatch: DmxChannelBatchUpdate = {};
        let hasChanges = false;
        for (let i = 0; i < 512; i++) {
          // The loop above calculates final values and puts them into newDmxValuesBatch if they changed from original newDmxValuesArray[i]
          // However, the newDmxValuesArray itself was NOT updated inside the loop.
          // This means the `baseValueForGroupEffects` was always from the original dmxChannels or lastStates.
          // This is correct to avoid inter-group calculation order dependencies.
          // The `newDmxValuesBatch` should correctly contain all intended changes.
        }
        // The current newDmxValuesBatch logic seems correct: it only adds if finalValue is different from the original state of newDmxValuesArray[dmxAddress]

        if (Object.keys(newDmxValuesBatch).length > 0) {
          // Before setting, update the local dmxChannels state completely with the results of this calculation pass
          // This ensures that `get().dmxChannels` is the new calculated state *before* `setMultipleDmxChannels` (which might be async for backend)
          const fullyCalculatedDmxState = [...get().dmxChannels];
          for (const addr in newDmxValuesBatch) {
            fullyCalculatedDmxState[parseInt(addr)] = newDmxValuesBatch[addr];
          }
          set({ dmxChannels: fullyCalculatedDmxState });

          // Now send the batch to backend
          axios.post('/api/dmx/batch', newDmxValuesBatch)
            .catch(error => {
              console.error('Failed to update DMX channels in batch from _recalculateDmxOutput:', error);
              get().addNotification({ message: 'Failed to apply group DMX calculations', type: 'error', priority: 'high' });
            });
        }
      },

      // Actions
      fetchInitialState: async () => {
        try {
          const response = await axios.get('/api/state', {
            timeout: 5000,
            headers: {
              'Cache-Control': 'no-cache',
              'Pragma': 'no-cache'
            }
          })
          
          if (response.status === 200 && response.data) {
            const state = response.data
            
            set({
              dmxChannels: state.dmxChannels || new Array(512).fill(0),
              oscAssignments: state.oscAssignments || new Array(512).fill('').map((_, i) => `/fixture/DMX${i + 1}`),
              channelNames: state.channelNames || new Array(512).fill('').map((_, i) => `CH ${i + 1}`),
              fixtures: state.fixtures || [],
              groups: state.groups || [],
              midiMappings: state.midiMappings || {},
              artNetConfig: state.artNetConfig || get().artNetConfig,
              scenes: state.scenes || [],
              fixtureLayout: state.fixtureLayout || [], 
              masterSliders: state.masterSliders || [] 
            })

            if (state.settings && typeof state.settings.transitionDuration === 'number') {
                set({ transitionDuration: state.settings.transitionDuration });
            }
            // No explicit success notification here, to avoid clutter on normal startup
            return 
          }
          throw new Error('Invalid response from server')        } catch (error: any) {
          console.error('Failed to fetch initial state:', error)
          get().addNotification({ 
            message:
              error.code === 'ECONNABORTED'
                ? 'Connection timeout - please check server status'
                : 'Failed to fetch initial state - using default values',
            type: 'error',
            priority: 'high',
            persistent: true
          })
          
          // Only set default values if we don't have existing data
          // This prevents clearing fixtures during navigation when server is unavailable
          const currentState = get()
          const hasExistingFixtures = currentState.fixtures && currentState.fixtures.length > 0
          
          if (!hasExistingFixtures) {
            set({
              dmxChannels: new Array(512).fill(0),
              oscAssignments: new Array(512).fill('').map((_, i) => `/fixture/DMX${i + 1}`),
              channelNames: new Array(512).fill('').map((_, i) => `CH ${i + 1}`),
              fixtures: [],
              groups: [],
              midiMappings: {},
              scenes: [],
              fixtureLayout: [], 
              masterSliders: [], 
              transitionDuration: 1000, 
            })
          } else {
            // If we have existing fixtures, only set essential defaults for missing data
            set({
              dmxChannels: currentState.dmxChannels || new Array(512).fill(0),
              oscAssignments: currentState.oscAssignments || new Array(512).fill('').map((_, i) => `/fixture/DMX${i + 1}`),
              channelNames: currentState.channelNames || new Array(512).fill('').map((_, i) => `CH ${i + 1}`),
              // Keep existing fixtures, groups, etc.
              midiMappings: currentState.midiMappings || {},
              scenes: currentState.scenes || [],
              masterSliders: currentState.masterSliders || [], 
              transitionDuration: currentState.transitionDuration || 1000, 
            })
          }
        }
      },
      
      getDmxChannelValue: (channel) => {
        const dmxChannels = get().dmxChannels;
        if (channel >= 0 && channel < dmxChannels.length) {
          return dmxChannels[channel] || 0;
        }
        return 0;
      },
      
      setDmxChannel: (channel, value) => {
        const dmxChannels = [...get().dmxChannels]
        dmxChannels[channel] = value
        set({ dmxChannels })
        
        axios.post('/api/dmx', { channel, value })
          .catch(error => {
            console.error('Failed to update DMX channel:', error)
            get().addNotification({ message: 'Failed to update DMX channel', type: 'error', priority: 'high' }) 
          })
      },

      setMultipleDmxChannels: (updates) => {
        const currentDmxChannels = get().dmxChannels;
        const newDmxChannels = [...currentDmxChannels];
        for (const channelStr in updates) {
          const channel = parseInt(channelStr, 10);
          if (channel >= 0 && channel < newDmxChannels.length) {
            newDmxChannels[channel] = updates[channel];
          }
        }
        set({ dmxChannels: newDmxChannels });

        axios.post('/api/dmx/batch', updates)
          .catch(error => {
            console.error('Failed to update DMX channels in batch:', error);
            get().addNotification({ message: 'Failed to update DMX channels in batch', type: 'error', priority: 'high' });
          });
      },

      setDmxChannelValue: (channel, value) => { 
        get().setDmxChannel(channel, value);
      },

      setDmxChannelsForTransition: (values) => { 
        set({ dmxChannels: values });
      },

      setCurrentTransitionFrameId: (frameId) => set({ currentTransitionFrame: frameId }),

      clearTransitionState: () => set({
        isTransitioning: false,
        transitionStartTime: null,
        fromDmxValues: null,
        toDmxValues: null,
        currentTransitionFrame: null,
      }),

      setTransitionDuration: (duration) => {
        if (duration >= 0) { 
          set({ transitionDuration: duration });
        }
      },
      
      selectChannel: (channel) => {
        const selectedChannels = [...get().selectedChannels]
        if (!selectedChannels.includes(channel)) {
          selectedChannels.push(channel)
          set({ selectedChannels })
        }
      },
      
      deselectChannel: (channel) => {
        const selectedChannels = get().selectedChannels.filter(ch => ch !== channel)
        set({ selectedChannels })
      },
      
      toggleChannelSelection: (channel) => {
        const selectedChannels = [...get().selectedChannels]
        const index = selectedChannels.indexOf(channel)
        
        if (index === -1) {
          selectedChannels.push(channel)
        } else {
          selectedChannels.splice(index, 1)
        }
        
        set({ selectedChannels })
      },
      
      selectAllChannels: () => {
        const selectedChannels = Array.from({ length: 512 }, (_, i) => i)
        set({ selectedChannels })
      },
      
      deselectAllChannels: () => {
        set({ selectedChannels: [] })
      },
      
      invertChannelSelection: () => {
        const currentSelection = get().selectedChannels
        const allChannels = Array.from({ length: 512 }, (_, i) => i)
        const newSelection = allChannels.filter(ch => !currentSelection.includes(ch))
        set({ selectedChannels: newSelection })
      },
      
      setOscAssignment: (channelIndex, address) => {
        const oscAssignments = [...get().oscAssignments];
        oscAssignments[channelIndex] = address;
        set({ oscAssignments });
        axios.post('/api/osc/assign', { channelIndex, address })
          .catch(error => {
            console.error('Failed to set OSC assignment:', error);
            get().addNotification({ message: 'Failed to set OSC assignment', type: 'error' });
          });
      },

      reportOscActivity: (channelIndex, value) => {
        set(state => ({
          oscActivity: {
            ...state.oscActivity,
            [channelIndex]: { value, timestamp: Date.now() }
          }
        }));
      },
      
      addOscMessage: (message) => { // Implemented addOscMessage
        const messages = [...get().oscMessages, message].slice(-20); // Keep last 20 messages
        set({ oscMessages: messages });
        // console.log('OSC message received in store:', message); // Optional: for debugging
      },

      // MIDI Actions
      startMidiLearn: (target) => {
        set({ midiLearnTarget: target });
        get().addNotification({ 
          message: `MIDI Learn started for ${target.type === 'dmxChannel' ? 'DMX Ch: ' + (target.channelIndex + 1) : 'Master Slider: ' + target.id }`, 
          type: 'info', 
          priority: 'low' 
        });
        if (target.type === 'dmxChannel') {
            axios.post('/api/midi/learn', { channel: target.channelIndex })
              .catch(error => {
                console.error('Failed to start MIDI learn for DMX channel:', error);
                get().addNotification({ message: 'Failed to start MIDI learn for DMX channel', type: 'error' });
              });
        }
      },
      
      cancelMidiLearn: () => {
        const currentTarget = get().midiLearnTarget;
        set({ midiLearnTarget: null });
        get().addNotification({ message: 'MIDI Learn cancelled', type: 'info', priority: 'low' });
        
        if (currentTarget && currentTarget.type === 'dmxChannel') {
          axios.post('/api/midi/cancel-learn', { channel: currentTarget.channelIndex })
            .catch(error => {
              console.error('Failed to cancel MIDI learn for DMX channel:', error);
            });
        }
      },
      
      addMidiMessage: (message) => {
        const messages = [...get().midiMessages, message].slice(-20)
        set({ midiMessages: messages })
        console.log('MIDI message received:', message)
      },
      
      addMidiMapping: (dmxChannel, mapping) => {
        const midiMappings = { ...get().midiMappings }
        midiMappings[dmxChannel] = mapping
        set({ midiMappings, midiLearnTarget: null }) 
        
        axios.post('/api/midi/mapping', { dmxChannel, mapping })
          .then(() => {
            get().addNotification({ message: `MIDI mapped to DMX Ch: ${dmxChannel + 1}`, type: 'success' });
          })
          .catch(error => {
            console.error('Failed to add MIDI mapping:', error)
            get().addNotification({ message: 'Failed to add MIDI mapping', type: 'error', priority: 'high' }) 
          })
      },
      
      removeMidiMapping: (dmxChannel) => {
        const midiMappings = { ...get().midiMappings }
        delete midiMappings[dmxChannel]
        set({ midiMappings })
        
        axios.delete(`/api/midi/mapping/${dmxChannel}`)
          .then(() => {
            get().addNotification({ message: `MIDI mapping removed for DMX Ch: ${dmxChannel + 1}`, type: 'success' });
          })
          .catch(error => {
            console.error('Failed to remove MIDI mapping:', error)
            get().addNotification({ message: 'Failed to remove MIDI mapping', type: 'error' }) 
          })
      },
      
      clearAllMidiMappings: () => {
        set({ midiMappings: {} })
        
        axios.delete('/api/midi/mappings')
          .then(() => {
            get().addNotification({ message: 'All MIDI mappings cleared', type: 'success' });
          })
          .catch(error => {
            console.error('Failed to clear all MIDI mappings:', error)
            get().addNotification({ message: 'Failed to clear all MIDI mappings', type: 'error' }) 
          })
      },
      
      // Scene Actions
      saveScene: (name, oscAddress) => {
        const dmxChannels = get().dmxChannels
        const newScene: Scene = {
          name,
          channelValues: [...dmxChannels],
          oscAddress
        }
        
        const scenes = [...get().scenes]
        const existingIndex = scenes.findIndex(s => s.name === name)
        
        if (existingIndex !== -1) {
          scenes[existingIndex] = newScene
        } else {
          scenes.push(newScene
          )
        }
        
        set({ scenes })
        
        axios.post('/api/scenes', newScene)
          .then(() => {
            get().addNotification({ message: `Scene '${name}' saved`, type: 'success' });
          })
          .catch(error => {
            console.error('Failed to save scene:', error)
            get().addNotification({ message: `Failed to save scene '${name}'`, type: 'error', priority: 'high' }) 
          })
      },
        loadScene: (name) => { 
        const { scenes, isTransitioning, currentTransitionFrame, dmxChannels: currentDmxState, transitionDuration, groups, fixtures } = get();
        const scene = scenes.find(s => s.name === name);
        
        if (scene) {
          if (isTransitioning && currentTransitionFrame) {
            cancelAnimationFrame(currentTransitionFrame);
            set({ currentTransitionFrame: null }); 
          }

          // Create a copy of scene values that we can modify
          const targetDmxValues = [...scene.channelValues];

          // For each group that ignores scene changes, restore their current DMX values
          groups.forEach(group => {
            if (group.ignoreSceneChanges) {
              group.fixtureIndices.forEach(fixtureIndex => {
                const fixture = fixtures[fixtureIndex];
                if (fixture) {
                  // Calculate the DMX range for this fixture
                  const startAddr = fixture.startAddress - 1; // Convert to 0-based
                  const endAddr = startAddr + fixture.channels.length;
                  
                  // Copy current values for these channels
                  for (let i = startAddr; i < endAddr; i++) {
                    targetDmxValues[i] = currentDmxState[i];
                  }
                }
              });
            }
          });

          set({
            isTransitioning: true,
            fromDmxValues: [...currentDmxState], 
            toDmxValues: targetDmxValues,
            transitionStartTime: Date.now(),
          });
          
          get().addNotification({ message: `Loading scene '${name}' (${transitionDuration}ms)`, type: 'info' });
          axios.post('/api/scenes/load', { name }) 
            .catch(error => {
              console.error('Failed to load scene:', error)
              get().addNotification({ message: `Failed to load scene '${name}'`, type: 'error', priority: 'high' }) 
            })
        } else {
          get().addNotification({ message: `Scene "${name}" not found`, type: 'error', priority: 'high' }) 
        }
      },
      
      updateScene: (originalName, updates) => {
        const scenes = [...get().scenes]
        const sceneIndex = scenes.findIndex(s => s.name === originalName)
        
        if (sceneIndex !== -1) {
          scenes[sceneIndex] = { ...scenes[sceneIndex], ...updates }
          set({ scenes })
          
          axios.put(`/api/scenes/${encodeURIComponent(originalName)}`, updates)
            .then(() => {
              get().addNotification({ message: `Scene '${originalName}' updated`, type: 'success' });
            })
            .catch(error => {
              console.error('Failed to update scene:', error)
              get().addNotification({ message: `Failed to update scene '${originalName}'`, type: 'error' }) 
            })
        } else {
          get().addNotification({ message: `Scene "${originalName}" not found`, type: 'error' }) 
        }
      },
      
      deleteScene: (name) => {
        const scenes = get().scenes.filter(s => s.name !== name)
        set({ scenes })
        
        axios.delete(`/api/scenes/${encodeURIComponent(name)}`)
          .then(() => {
            get().addNotification({ message: `Scene '${name}' deleted`, type: 'success' });
          })
          .catch(error => {
            console.error('Failed to delete scene:', error)
            get().addNotification({ message: `Failed to delete scene '${name}'`, type: 'error' }) 
          })
      },
      
      // Config Actions
      updateArtNetConfig: (config) => {
        const socket = get().socket
        if (socket?.connected) {
          socket.emit('updateArtNetConfig', config)
          set({ artNetConfig: { ...get().artNetConfig, ...config } })
          get().addNotification({ message: 'ArtNet config updated. Restart may be required.', type: 'info' });
        } else {
          get().addNotification({ message: 'Cannot update ArtNet config: not connected to server', type: 'error', priority: 'high' }) 
        }
      },
      
      updateDebugModules: (debugSettings) => {
        const currentDebugModules = get().debugModules || { midi: false, osc: false, artnet: false, button: true };
        const updatedDebugModules = { ...currentDebugModules, ...debugSettings };
        
        set({ debugModules: updatedDebugModules });
        
        // Save to localStorage for persistence
        localStorage.setItem('debugModules', JSON.stringify(updatedDebugModules));
        
        // Socket emit if needed
        const socket = get().socket;
        if (socket?.connected) {
          socket.emit('updateDebugSettings', updatedDebugModules);
        }
      },

      testArtNetConnection: () => {
        const socket = get().socket
        if (socket?.connected) {
          socket.emit('testArtNetConnection')
          get().addNotification({ message: 'Testing ArtNet connection...', type: 'info' }) 
        } else {
          get().addNotification({ message: 'Cannot test ArtNet: not connected to server', type: 'error', priority: 'high' }) 
        }
      },

      // Theme Actions
      setTheme: (theme: 'artsnob' | 'standard' | 'minimal') => {
        set({ theme })
        localStorage.setItem('theme', theme)
        get().addNotification({ message: `Theme changed to ${theme}`, type: 'info' })
      },

      toggleDarkMode: () => {
        const newDarkMode = !get().darkMode
        set({ darkMode: newDarkMode })
        localStorage.setItem('darkMode', newDarkMode.toString())
        document.documentElement.setAttribute('data-theme', newDarkMode ? 'dark' : 'light')
        get().addNotification({ message: `${newDarkMode ? 'Dark' : 'Light'} mode enabled`, type: 'info' })
      },
      
      // Deprecated actions - can be removed later
      // showStatusMessage: (text, type) => { 
      //   get().addNotification({ message: text, type });
      // },
      // clearStatusMessage: () => {},

      // Notification Actions
      addNotification: (notificationInput: AddNotificationInput) => {
        const newNotification: Notification = {
          id: Date.now().toString() + Math.random().toString(36).substring(2, 9),
          timestamp: Date.now(),
          message: notificationInput.message,
          type: notificationInput.type,
          priority: notificationInput.priority || 'normal',
          persistent: notificationInput.persistent || false,
          dismissible: notificationInput.dismissible !== undefined ? notificationInput.dismissible : true,
        };
        set((state) => {
          const updatedNotifications = [...state.notifications, newNotification];
          updatedNotifications.sort((a, b) => {
            const priorityOrder: Record<string, number> = { high: 0, normal: 1, low: 2 };
            const priorityA = priorityOrder[a.priority || 'normal'];
            const priorityB = priorityOrder[b.priority || 'normal'];
            if (priorityA !== priorityB) {
              return priorityA - priorityB;
            }
            return b.timestamp - a.timestamp; // Newest first for same priority
          });
          return { notifications: updatedNotifications };
        });
      },
      removeNotification: (id: string) =>
        set((state) => ({
          notifications: state.notifications.filter((n) => n.id !== id),
        })),
      clearAllNotifications: () => {
        set({ notifications: [] });
      },

      setExampleSliderValue: (value: number) => set({ exampleSliderValue: value }),
      setFixtureLayout: (layout: PlacedFixture[]) => {
        set({ fixtureLayout: layout });
      },

      setCanvasBackgroundImage: (image: HTMLImageElement | null) => {
        set({ canvasBackgroundImage: image });
      },

      addMasterSlider: (slider: MasterSlider) => {
        set(state => ({ masterSliders: [...state.masterSliders, slider] }));
        get().addNotification({ message: `Master slider '${slider.name}' added`, type: 'success' });
      },
      
      updateMasterSliderValue: (sliderId, value) => {
        const { masterSliders, fixtureLayout, fixtures, setDmxChannel: dmxSetter } = get();
        const updatedSliders = masterSliders.map(s => 
          s.id === sliderId ? { ...s, value } : s
        );
        set({ masterSliders: updatedSliders });

        const activeSlider = updatedSliders.find(s => s.id === sliderId);
        if (activeSlider && activeSlider.targets) {
          activeSlider.targets.forEach(target => {            
            const pFixture = fixtureLayout.find(pf => pf.id === target.placedFixtureId);
            if (!pFixture) return;

            const fixtureDef = fixtures.find(fDef => fDef.name === pFixture.fixtureStoreId); 
            if (!fixtureDef || target.channelIndex >= fixtureDef.channels.length) return;
            
            const actualDmxAddress = pFixture.startAddress + target.channelIndex -1; 

            if (actualDmxAddress >= 0 && actualDmxAddress < 512) {
              const masterValueNormalized = value / 255;
              let targetDmxValue = target.minRange + masterValueNormalized * (target.maxRange - target.minRange);
              targetDmxValue = Math.round(targetDmxValue);
              targetDmxValue = Math.max(0, Math.min(255, targetDmxValue)); 
              
              dmxSetter(actualDmxAddress, targetDmxValue);
            }
          });
        }
      },
      
      updateMasterSlider: (sliderId, updatedSliderData) => {
        set(state => ({
          masterSliders: state.masterSliders.map(s => 
            s.id === sliderId ? { ...s, ...updatedSliderData } : s
          )
        }));
        get().addNotification({ message: `Master slider '${updatedSliderData.name || sliderId}' updated`, type: 'info' });
      },
      removeMasterSlider: (sliderId) => {
        set(state => ({
          masterSliders: state.masterSliders.filter(s => s.id !== sliderId)
        }));
        get().addNotification({ message: `Master slider removed`, type: 'success' });
      },
      setMasterSliders: (sliders) => {
        set({ masterSliders: sliders });
      },
      // This action is now dual-purpose:
      // 1. Called by UI to request a source change (sends WS message).
      // 2. Called by WS handler to update store state from backend `masterClockUpdate`.
      setSelectedMidiClockHostId: (hostId) => {
        const { socket, addNotification, availableMidiClockHosts, selectedMidiClockHostId: currentSelectedHostId } = get();

        // If called by UI (or to reflect a change initiated elsewhere that needs to be sent to backend)
        // Check if it's a request to change the source via UI, not just a state update from backend
        // A simple heuristic: if the hostId is different from current state and socket is connected, it's likely a user request.
        // This distinction might need refinement if the action is purely for backend updates in some contexts.
        // For now, assume if socket is present, it's a request path. If not, it's a direct state update (e.g. from WS handler).

        if (socket?.connected && hostId !== currentSelectedHostId) { // Primary path for UI-initiated change
          socket.emit('setMasterClockSource', hostId);
          addNotification({
            message: `Requesting Master Clock source change to ${availableMidiClockHosts.find(h => h.id === hostId)?.name || 'Unknown'}...`,
            type: 'info',
          });
          // Optimistic update removed: set({ selectedMidiClockHostId: hostId });
        } else if (!socket?.connected && hostId !== currentSelectedHostId) { // UI tried to change but not connected
           addNotification({
            message: 'Cannot change Master Clock: Not connected to server.',
            type: 'error',
          });
        } else { // This path handles direct state update (e.g., from WebSocket handler)
          set({ selectedMidiClockHostId: hostId });
          // Avoid sending notification if it's just reflecting a state update from backend
        }
      },
      setAvailableMidiClockHosts: (hosts) => { // Called by WS handler
        set({ availableMidiClockHosts: hosts });
      },
      // This action is now dual-purpose:
      // 1. Called by UI to request a BPM change for internal clock (sends WS message).
      // 2. Called by WS handler to update store state from backend `masterClockUpdate`.
      setMidiClockBpm: (bpm) => { // Renamed in spirit to `requestOrSetMidiClockBpm`
        const { socket, addNotification, selectedMidiClockHostId, midiClockBpm: currentBpm } = get();

        // If called by UI to change BPM (heuristic: for internal clock, different BPM, socket connected)
        if (socket?.connected && selectedMidiClockHostId === 'internal' && bpm !== currentBpm) { // Path for UI-initiated change for internal clock
          socket.emit('setInternalClockBPM', bpm);
          addNotification({
            message: `Requesting Internal Clock BPM change to ${bpm}...`,
            type: 'info',
          });
          // Optimistic update removed: set({ midiClockBpm: bpm });
        } else if (!socket?.connected && selectedMidiClockHostId === 'internal' && bpm !== currentBpm) {
          addNotification({
            message: 'Cannot change Internal Clock BPM: Not connected to server.',
            type: 'error',
          });
        }
        // This will always update the local state, either optimistically (if UI call fails to send) or from backend broadcast
        set({ midiClockBpm: bpm });
      },
      setMidiClockIsPlaying: (isPlaying) => { // Called by WS handler
        set({ midiClockIsPlaying: isPlaying });
      },
      setMidiClockBeatBar: (beat, bar) => { // Called by WS handler
        set({ midiClockCurrentBeat: beat, midiClockCurrentBar: bar });
      },
      requestToggleMasterClockPlayPause: () => { // Renamed from toggleInternalMidiClockPlayState
        const { socket, addNotification } = get();
        if (socket?.connected) {
          socket.emit('toggleMasterClockPlayPause');
          // Notification can be added if desired, e.g., "Play/pause request sent"
          // The actual state (isPlaying, beat, bar) will update via 'masterClockUpdate'
        } else {
          addNotification({
            message: 'Cannot toggle play/pause: Not connected to server.',
            type: 'error',
          });
        }
      },      // Auto-Scene Actions Implementations
      setAutoSceneEnabled: (enabled) => {
        set({ autoSceneEnabled: enabled, autoSceneCurrentIndex: -1 }); // Reset index when enabling/disabling
        saveCurrentAutoSceneSettings(get());
      },
      setAutoSceneList: (sceneNames) => {
        set({ autoSceneList: sceneNames, autoSceneCurrentIndex: -1 }); // Reset index
        saveCurrentAutoSceneSettings(get());
      },
      setAutoSceneMode: (mode) => {
        set({ autoSceneMode: mode, autoSceneCurrentIndex: -1, autoScenePingPongDirection: 'forward' }); // Reset index and direction
        saveCurrentAutoSceneSettings(get());
      },
      setAutoSceneBeatDivision: (division) => {
        set({ autoSceneBeatDivision: Math.max(1, division) }); // Ensure division is at least 1
        saveCurrentAutoSceneSettings(get());
      },
      setAutoSceneTempoSource: (source) => {
        set({ autoSceneTempoSource: source });
        saveCurrentAutoSceneSettings(get());
      },
      resetAutoSceneIndex: () => set({ autoSceneCurrentIndex: -1, autoScenePingPongDirection: 'forward' }),      setManualBpm: (bpm) => {
        const newBpm = Math.max(20, Math.min(300, bpm)); // Clamp BPM
        set({ autoSceneManualBpm: newBpm });
        if (get().autoSceneTempoSource === 'manual_bpm' && get().selectedMidiClockHostId === 'internal') { // Or 'none'
          get().setMidiClockBpm(newBpm); // Also update main internal clock
        }
        saveCurrentAutoSceneSettings(get());
      },      recordTapTempo: () => {
        const now = Date.now();
        const lastTapTime = get().autoSceneLastTapTime;
        let newTapTimes = [...get().autoSceneTapTimes];

        if (lastTapTime > 0) {
          const interval = now - lastTapTime;
          if (interval > 0 && interval < 2000) { // Ignore taps too close or too far apart (2s = 30 BPM)
            newTapTimes.push(interval);
            if (newTapTimes.length > 5) { // Keep last 5 intervals for averaging
              newTapTimes.shift();
            }
          } else { // If interval is too long, reset taps
            newTapTimes = [];
          }
        }

        set({ autoSceneLastTapTime: now, autoSceneTapTimes: newTapTimes });

        if (newTapTimes.length >= 2) { // Need at least 2 taps (1 interval) to calculate BPM
          const averageInterval = newTapTimes.reduce((sum, t) => sum + t, 0) / newTapTimes.length;
          if (averageInterval > 0) {
            const newBpm = Math.max(20, Math.min(300, 60000 / averageInterval)); // Clamp BPM
            set({ autoSceneTapTempoBpm: newBpm });
            if (get().autoSceneTempoSource === 'tap_tempo' && get().selectedMidiClockHostId === 'internal') { // Or 'none'
              get().setMidiClockBpm(newBpm); // Also update main internal clock
            }
            saveCurrentAutoSceneSettings(get()); // Save when BPM changes
          }
        }
      },      setNextAutoSceneIndex: () => {
        const { autoSceneList, autoSceneMode, autoSceneCurrentIndex, autoScenePingPongDirection } = get();
        if (!autoSceneList || autoSceneList.length === 0) {
          set({ autoSceneCurrentIndex: -1 });
          return;
        }

        let nextIndex = autoSceneCurrentIndex;
        let nextPingPongDirection = autoScenePingPongDirection;
        const listLength = autoSceneList.length;

        // If this is the first time (currentIndex is -1), start with index 0
        if (autoSceneCurrentIndex === -1) {
          nextIndex = 0;
          nextPingPongDirection = 'forward';
        } else if (autoSceneMode === 'forward') {
          nextIndex = (autoSceneCurrentIndex + 1) % listLength;
        } else if (autoSceneMode === 'ping-pong') {
          if (nextPingPongDirection === 'forward') {
            nextIndex = autoSceneCurrentIndex + 1;
            if (nextIndex >= listLength) {
              nextIndex = Math.max(0, listLength - 2); // Go to second-to-last
              nextPingPongDirection = 'backward';
            }
          } else {
            nextIndex = autoSceneCurrentIndex - 1;
            if (nextIndex < 0) {
              nextIndex = Math.min(1, listLength - 1); // Go to second item
              nextPingPongDirection = 'forward';
            }
          }
        } else if (autoSceneMode === 'random') {
          // Random selection
          do {
            nextIndex = Math.floor(Math.random() * listLength);
          } while (nextIndex === autoSceneCurrentIndex && listLength > 1);
        }

        set({ autoSceneCurrentIndex: nextIndex, autoScenePingPongDirection: nextPingPongDirection });
      },
      triggerAutoSceneFlash: () => {
        set({ autoSceneIsFlashing: true });
        // Auto-clear the flashing state after 200ms
        setTimeout(() => {
          set({ autoSceneIsFlashing: false });
        }, 200);
      },

      // Enhanced Group State Actions Implementations
      updateGroup: (groupId, groupData) => {
        set(state => ({
          groups: state.groups.map(g =>
            g.id === groupId ? { ...g, ...groupData } : g
          )
        }));
        // TODO: Consider persisting to backend if group structure (name, fixtureIndices, etc.) changes.
        // For ignoreSceneChanges, it's probably fine as transient state or saved with scenes.
      },
      addGroupToCanvas: (group, position) => {
        // This is a placeholder. Actual implementation might be more complex
        // or handled by UI components that manage canvas state.
        const updatedGroupWithPos = position ? { ...group, position } : group;
        set(state => {
          const existingGroup = state.groups.find(g => g.id === group.id);
          if (existingGroup) {
            return {
              groups: state.groups.map(g => g.id === group.id ? { ...g, ...updatedGroupWithPos } : g)
            };
          } else {
            return { groups: [...state.groups, updatedGroupWithPos] };
          }
        });
        get().addNotification({ message: `Group '${group.name}' position updated for canvas.`, type: 'info' });
      },
      updateGroupPosition: (groupId, position) => {
        set(state => ({
          groups: state.groups.map(g => g.id === groupId ? { ...g, position } : g)
        }));
      },
      saveGroupLastStates: (groupId) => {
        set(state => {
          const groupIndex = state.groups.findIndex(g => g.id === groupId);
          if (groupIndex === -1) return state; // Group not found

          const groups = [...state.groups];
          const group = { ...groups[groupIndex] };

          group.lastStates = [...state.dmxChannels];
          groups[groupIndex] = group;

          return { ...state, groups };
        });
      },
      setGroupMasterValue: (groupId, value) => {
        const { groups, saveGroupLastStates, _recalculateDmxOutput } = get();
        const groupExists = groups.some(g => g.id === groupId);
        if (!groupExists) return;

        let groupHadLastStates = false;
        const updatedGroups = groups.map(g => {
          if (g.id === groupId) {
            if (g.lastStates && g.lastStates.length > 0) {
              groupHadLastStates = true;
            }
            let newLastStates = g.lastStates;
            if (value > 0 && groupHadLastStates) {
              newLastStates = []; // Clear lastStates as it's now live
            }
            return { ...g, masterValue: value, lastStates: newLastStates };
          }
          return g;
        });

        set({ groups: updatedGroups });

        if (value === 0) {
          saveGroupLastStates(groupId); // Save state *after* masterValue is set to 0 internally
        }

        _recalculateDmxOutput();
      },
      setGroupMute: (groupId, isMuted) => {
        // The UI (`FixtureGroup.tsx`) handles calling `saveGroupLastStates(groupId)`
        // and then `setGroupMasterValue(groupId, 0)` when muting.
        // When unmuting, UI calls `setGroupMasterValue(groupId, oldMasterValue)`.
        // So, this action primarily updates the `isMuted` flag and triggers recalculation.
        set(state => ({
          groups: state.groups.map(g =>
            g.id === groupId ? { ...g, isMuted } : g
          )
        }));
        get()._recalculateDmxOutput();
      },
      setGroupSolo: (groupId, isSolo) => {
        set(state => ({
          groups: state.groups.map(g =>
            g.id === groupId ? { ...g, isSolo } : g
          )
        }));
        get()._recalculateDmxOutput();
      },
      setGroupPanOffset: (groupId, panOffset) => {
        set(state => ({
          groups: state.groups.map(g =>
            g.id === groupId ? { ...g, panOffset } : g
          )
        }));
        get()._recalculateDmxOutput();
      },
      setGroupTiltOffset: (groupId, tiltOffset) => {
        set(state => ({
          groups: state.groups.map(g =>
            g.id === groupId ? { ...g, tiltOffset } : g
          )
        }));
        get()._recalculateDmxOutput();
      },
      setGroupZoomValue: (groupId, zoomValue) => {
        set(state => ({
          groups: state.groups.map(g =>
            g.id === groupId ? { ...g, zoomValue } : g
          )
        }));
        get()._recalculateDmxOutput();
      },
      // Implementations for Group MIDI actions will go here later
      startGroupMidiLearn: (groupId) => {
        set({ midiLearnTarget: { type: 'group', groupId: groupId } });
        get().addNotification({ message: `MIDI Learn started for Group: ${groupId}`, type: 'info' });
      },
      cancelGroupMidiLearn: () => {
        if (get().midiLearnTarget?.type === 'group') {
          set({ midiLearnTarget: null });
          get().addNotification({ message: 'Group MIDI Learn cancelled', type: 'info' });
        }
      },
      setGroupMidiMapping: (groupId, mapping) => {
        set(state => ({
          groups: state.groups.map(g => g.id === groupId ? { ...g, midiMapping: mapping } : g),
          midiLearnTarget: null,
        }));
        get().addNotification({ message: `MIDI mapped for Group: ${groupId}`, type: 'success' });
      },      handleMidiForGroups: (message) => {
        // Placeholder for MIDI handling logic for groups
      },

      // Fixture Flagging Actions
      addFixtureFlag: (fixtureId, flag) => {
        set(state => ({
          fixtures: state.fixtures.map(f => {
            if (f.id === fixtureId) {
              const existingFlags = f.flags || [];
              const flagExists = existingFlags.some(existingFlag => existingFlag.id === flag.id);
              
              if (!flagExists) {
                return { 
                  ...f, 
                  flags: [...existingFlags, flag],
                  isFlagged: true 
                };
              }
            }
            return f;
          })
        }));
        
        get().addNotification({ 
          message: `Flag "${flag.name}" added to fixture`, 
          type: 'success' 
        });
      },

      removeFixtureFlag: (fixtureId, flagId) => {
        set(state => ({
          fixtures: state.fixtures.map(f => {
            if (f.id === fixtureId) {
              const updatedFlags = (f.flags || []).filter(flag => flag.id !== flagId);
              return { 
                ...f, 
                flags: updatedFlags,
                isFlagged: updatedFlags.length > 0 
              };
            }
            return f;
          })
        }));
        
        get().addNotification({ 
          message: `Flag removed from fixture`, 
          type: 'success' 
        });
      },

      toggleFixtureFlag: (fixtureId, flagId) => {
        const fixture = get().fixtures.find(f => f.id === fixtureId);
        if (!fixture) return;
        
        const hasFlag = (fixture.flags || []).some(flag => flag.id === flagId);
        
        if (hasFlag) {
          get().removeFixtureFlag(fixtureId, flagId);
        } else {
          // Need to find the flag definition - this could be enhanced with a global flag registry
          get().addNotification({ 
            message: `Cannot toggle flag: Flag definition not found`, 
            type: 'warning' 
          });
        }
      },

      updateFixtureFlag: (fixtureId, flagId, updates) => {
        set(state => ({
          fixtures: state.fixtures.map(f => {
            if (f.id === fixtureId) {
              return {
                ...f,
                flags: (f.flags || []).map(flag => 
                  flag.id === flagId ? { ...flag, ...updates } : flag
                )
              };
            }
            return f;
          })
        }));
        
        get().addNotification({ 
          message: `Flag updated`, 
          type: 'success' 
        });
      },

      clearFixtureFlags: (fixtureId) => {
        set(state => ({
          fixtures: state.fixtures.map(f => 
            f.id === fixtureId 
              ? { ...f, flags: [], isFlagged: false }
              : f
          )
        }));
        
        get().addNotification({ 
          message: `All flags cleared from fixture`, 
          type: 'success' 
        });
      },

      getFixturesByFlag: (flagId) => {
        return get().fixtures.filter(f => 
          (f.flags || []).some(flag => flag.id === flagId)
        );
      },

      getFixturesByFlagCategory: (category) => {
        return get().fixtures.filter(f => 
          (f.flags || []).some(flag => flag.category === category)
        );
      },

      createQuickFlag: (name, color, category) => {
        const flag: FixtureFlag = {
          id: `flag-${Date.now()}-${Math.random().toString(36).substr(2, 9)}`,
          name,
          color,
          category,
          priority: 1
        };
        
        return flag;
      },

      bulkAddFlag: (fixtureIds, flag) => {
        set(state => ({
          fixtures: state.fixtures.map(f => {
            if (fixtureIds.includes(f.id)) {
              const existingFlags = f.flags || [];
              const flagExists = existingFlags.some(existingFlag => existingFlag.id === flag.id);
              
              if (!flagExists) {
                return { 
                  ...f, 
                  flags: [...existingFlags, flag],
                  isFlagged: true 
                };
              }
            }
            return f;
          })
        }));
        
        get().addNotification({ 
          message: `Flag "${flag.name}" added to ${fixtureIds.length} fixtures`, 
          type: 'success' 
        });
      },

      bulkRemoveFlag: (fixtureIds, flagId) => {
        set(state => ({
          fixtures: state.fixtures.map(f => {
            if (fixtureIds.includes(f.id)) {
              const updatedFlags = (f.flags || []).filter(flag => flag.id !== flagId);
              return { 
                ...f, 
                flags: updatedFlags,
                isFlagged: updatedFlags.length > 0 
              };
            }
            return f;
          })
        }));
        
        get().addNotification({ 
          message: `Flag removed from ${fixtureIds.length} fixtures`, 
          type: 'success' 
        });
      }
    })
  )
);<|MERGE_RESOLUTION|>--- conflicted
+++ resolved
@@ -368,15 +368,13 @@
   setGroupMasterValue: (groupId: string, value: number) => void;
   setGroupMute: (groupId: string, isMuted: boolean) => void;
   setGroupSolo: (groupId: string, isSolo: boolean) => void;
-<<<<<<< HEAD
-    // Group MIDI actions
-=======
+
+  // Group positioning and offset actions
   setGroupPanOffset: (groupId: string, panOffset: number) => void;
   setGroupTiltOffset: (groupId: string, tiltOffset: number) => void;
   setGroupZoomValue: (groupId: string, zoomValue: number) => void;
-  
+
   // Group MIDI actions
->>>>>>> db366682
   startGroupMidiLearn: (groupId: string) => void;
   cancelGroupMidiLearn: () => void;
   setGroupMidiMapping: (groupId: string, mapping: MidiMapping | undefined) => void;
